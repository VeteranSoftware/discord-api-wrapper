--- conflicted
+++ resolved
@@ -4,7 +4,8 @@
  * Discord API Wrapper - A custom wrapper for the Discord REST API developed for a proprietary project.
  *
  * This program is free software: you can redistribute it and/or modify it under the terms of the GNU General Public
- * License as published by the Free Software Foundation, either version 3 of the License, or (at your option) any later version.
+ * License as published by the Free Software Foundation, either version 3 of the License, or (at your option) any later
+ * version.
  *
  * This program is distributed in the hope that it will be useful, but WITHOUT ANY WARRANTY; without even the implied
  * warranty of MERCHANTABILITY or FITNESS FOR A PARTICULAR PURPOSE.  See the GNU General Public License for more details.
@@ -16,61 +17,43 @@
 package api
 
 import (
-	"encoding/base64"
 	"encoding/json"
+	"errors"
 	"fmt"
-	"io"
-	"net/http"
 	"net/url"
 	"strconv"
-	"strings"
 	"time"
-
-	"github.com/veteran-software/discord-api-wrapper/v10/logging"
-)
-
-const (
-	afterQsp  = "after="
-	aroundQsp = "around="
-	beforeQsp = "before="
-	limitQsp  = "limit="
 )
 
 // Channel - Represents a guild or DM channel within Discord.
 type Channel struct {
-	ID                            Snowflake        `json:"id"`                                      // the id of this channel
-	Type                          ChannelType      `json:"type"`                                    // the ChannelType
-	GuildID                       Snowflake        `json:"guild_id,omitempty"`                      // the id of the guild (may be missing for some channel objects received over gateway guild dispatches)
-	Position                      int              `json:"position,omitempty"`                      // sorting position of the channel
-	PermissionOverwrites          []Overwrite      `json:"permission_overwrites,omitempty"`         // explicit permission overwrites for members and roles
-	Name                          string           `json:"name,omitempty"`                          // the name of the channel (1-100 characters)
-	Topic                         *string          `json:"topic,omitempty"`                         // the channel topic (0-1024 characters)
-	Nsfw                          bool             `json:"nsfw,omitempty"`                          // whether the channel is nsfw
-	LastMessageID                 *Snowflake       `json:"last_message_id,omitempty"`               // the id of the last message sent in this channel (may not point to an existing or valid message)
-	Bitrate                       int64            `json:"bitrate,omitempty"`                       // the bitrate (in bits) of the voice channel
-	UserLimit                     int64            `json:"user_limit,omitempty"`                    // the user limit of the voice channel
-	RateLimitPerUser              int64            `json:"rate_limit_per_user,omitempty"`           // amount of seconds a user has to wait before sending another Message (0-21600); bots, as well as users with the permission ManageMessages or ManageChannels, are unaffected
-	Recipients                    []User           `json:"recipients,omitempty"`                    // the recipients of the DM
-	Icon                          *string          `json:"icon,omitempty"`                          // icon hash of the group DM
-	OwnerID                       Snowflake        `json:"owner_id,omitempty"`                      // id of the creator of the group DM or thread
-	ApplicationID                 Snowflake        `json:"application_id,omitempty"`                // application id of the group DM creator if it is bot-created
-	ParentID                      *Snowflake       `json:"parent_id,omitempty"`                     // for guild channels: id of the parent category for a channel (each parent category can contain up to 50 channels), for threads: id of the text channel this thread was created
-	LastPinTimestamp              *time.Time       `json:"last_pin_timestamp,omitempty"`            // when the last pinned message was pinned. This may be null in events such as GUILD_CREATE when a message is not pinned.
-	RtcRegion                     *string          `json:"rtc_region,omitempty"`                    // voice region id for the voice channel, automatic when set to null
-	VideoQualityMode              int64            `json:"video_quality_mode,omitempty"`            // the camera video quality mode of the voice channel, 1 when not present
-	MessageCount                  int64            `json:"message_count,omitempty"`                 // an approximate count of messages in a thread, stops counting at 50
-	MemberCount                   int64            `json:"member_count,omitempty"`                  // an approximate count of users in a thread, stops counting at 50
-	ThreadMetadata                ThreadMetadata   `json:"thread_metadata,omitempty"`               // thread-specific fields not needed by other channels
-	Member                        ThreadMember     `json:"member,omitempty"`                        // ThreadMember for the current User, if they have joined the thread, only included on certain API endpoints
-	DefaultAutoArchiveDuration    int              `json:"default_auto_archive_duration,omitempty"` // default duration that the clients (not the API) will use for newly created threads, in minutes, to automatically archive the thread after recent activity, can be set to: 60, 1440, 4320, 10080
-	Permissions                   string           `json:"permissions"`                             // computed permissions for the invoking user in the channel, including overwrites, only included when part of the resolved data received on a slash command interaction
-	Flags                         int              `json:"flags,omitempty"`
-	TotalMessageSent              int              `json:"total_message_sent"`
-	AvailableTags                 []string         `json:"available_tags"`
-	AppliedTags                   []Snowflake      `json:"applied_tags"`
-	DefaultReactionEmoji          *DefaultReaction `json:"default_reaction_emoji"`
-	DefaultThreadRateLimitPerUser int              `json:"default_thread_rate_lmit_per_user"`
-	DefaultSortOrder              *int             `json:"default_sort_order,omitempty"`
+	ID                         Snowflake      `json:"id"`                                      // the id of this channel
+	Type                       ChannelType    `json:"type"`                                    // the ChannelType
+	GuildID                    Snowflake      `json:"guild_id,omitempty"`                      // the id of the guild (may be missing for some channel objects received over gateway guild dispatches)
+	Position                   int            `json:"position,omitempty"`                      // sorting position of the channel
+	PermissionOverwrites       []Overwrite    `json:"permission_overwrites,omitempty"`         // explicit permission overwrites for members and roles
+	Name                       string         `json:"name,omitempty"`                          // the name of the channel (1-100 characters)
+	Topic                      *string        `json:"topic,omitempty"`                         // the channel topic (0-1024 characters)
+	Nsfw                       bool           `json:"nsfw,omitempty"`                          // whether the channel is nsfw
+	LastMessageID              *Snowflake     `json:"last_message_id,omitempty"`               // the id of the last message sent in this channel (may not point to an existing or valid message)
+	Bitrate                    int64          `json:"bitrate,omitempty"`                       // the bitrate (in bits) of the voice channel
+	UserLimit                  int64          `json:"user_limit,omitempty"`                    // the user limit of the voice channel
+	RateLimitPerUser           int64          `json:"rate_limit_per_user,omitempty"`           // amount of seconds a user has to wait before sending another Message (0-21600); bots, as well as users with the permission ManageMessages or ManageChannels, are unaffected
+	Recipients                 []User         `json:"recipients,omitempty"`                    // the recipients of the DM
+	Icon                       *string        `json:"icon,omitempty"`                          // icon hash of the group DM
+	OwnerID                    Snowflake      `json:"owner_id,omitempty"`                      // id of the creator of the group DM or thread
+	ApplicationID              Snowflake      `json:"application_id,omitempty"`                // application id of the group DM creator if it is bot-created
+	ParentID                   *Snowflake     `json:"parent_id,omitempty"`                     // for guild channels: id of the parent category for a channel (each parent category can contain up to 50 channels), for threads: id of the text channel this thread was created
+	LastPinTimestamp           *time.Time     `json:"last_pin_timestamp,omitempty"`            // when the last pinned message was pinned. This may be null in events such as GUILD_CREATE when a message is not pinned.
+	RtcRegion                  *string        `json:"rtc_region,omitempty"`                    // voice region id for the voice channel, automatic when set to null
+	VideoQualityMode           int64          `json:"video_quality_mode,omitempty"`            // the camera video quality mode of the voice channel, 1 when not present
+	MessageCount               int64          `json:"message_count,omitempty"`                 // an approximate count of messages in a thread, stops counting at 50
+	MemberCount                int64          `json:"member_count,omitempty"`                  // an approximate count of users in a thread, stops counting at 50
+	ThreadMetadata             ThreadMetadata `json:"thread_metadata,omitempty"`               // thread-specific fields not needed by other channels
+	Member                     ThreadMember   `json:"member,omitempty"`                        // ThreadMember for the current User, if they have joined the thread, only included on certain API endpoints
+	DefaultAutoArchiveDuration int            `json:"default_auto_archive_duration,omitempty"` // default duration that the clients (not the API) will use for newly created threads, in minutes, to automatically archive the thread after recent activity, can be set to: 60, 1440, 4320, 10080
+	Permissions                string         `json:"permissions"`                             // computed permissions for the invoking user in the channel, including overwrites, only included when part of the resolved data received on a slash command interaction
+	Flags                      ChannelFlag    `json:"flags,omitempty"`                         // channel flags combined as a bitfield
 }
 
 // ChannelType - the type of channel
@@ -230,7 +213,7 @@
 	FailIfNotExists bool      `json:"fail_if_not_exists,omitempty"` // when sending, whether to error if the referenced message doesn't exist instead of sending as a normal (non-reply) message, default true
 }
 
-// FollowedChannel - representation of a followed news channel
+// FollowedChannel - representation of a followed News Channel
 type FollowedChannel struct {
 	ChannelID Snowflake `json:"channel_id"` // source Channel id
 	WebhookID Snowflake `json:"webhook_id"` // created target Webhook id
@@ -442,127 +425,73 @@
 // Returns a channel object.
 //
 // If the channel is a thread, a thread member object is included in the returned result.
-func (c *Channel) GetChannel() *Channel {
-	resp, err := Rest.Request(http.MethodGet, fmt.Sprintf(getChannel, api, c.ID), nil, nil)
-	if err != nil {
-		logging.Errorln(err)
-		return nil
-	}
-	defer func(Body io.ReadCloser) {
-		_ = Body.Close()
-	}(resp.Body)
+func (c *Channel) GetChannel() (*Channel, error) {
+	u := parseRoute(fmt.Sprintf(getChannel, api, c.ID.String()))
 
 	var channel Channel
-	err = json.NewDecoder(resp.Body).Decode(&channel)
-	if err != nil {
-		logging.Errorln(err)
-		return nil
-	}
-
-	return &channel
-}
-
-// ModifyChannel - Update a channel's settings.
-//
-// Returns a channel on success, and a 400 BAD REQUEST on invalid parameters.
-//
-//	All JSON parameters are optional.
-//
-//	This endpoint supports the "X-Audit-Log-Reason" header.
-//
-//goland:noinspection SpellCheckingInspection,GoUnusedParameter
-func (c *Channel) ModifyChannel(dm *map[string]interface{}, guildChannel *map[string]interface{}, name *string, icon *base64.Encoding, reason *string) *Channel {
-	var payload interface{}
-
-	switch c.Type {
-	case GroupDM:
-		payload = struct {
-			Name string `json:"name"` // 1-100 character channel name
-			Icon string `json:"icon"` // base64 encoded icon
-		}{
-			Name: fmt.Sprintf("%v", (*dm)["name"]),
-			Icon: fmt.Sprintf("%v", (*dm)["icon"]),
-		}
-	case GuildNewsThread, GuildPublicThread, GuildPrivateThread:
-		archived, _ := strconv.ParseBool(fmt.Sprintf("%v", (*dm)["archived"]))
-
-		payload = struct {
-			Name                string `json:"name"`                  // 1-100 character channel name
-			Archived            bool   `json:"archived"`              // whether the thread is archived
-			AutoArchiveDuration int    `json:"auto_archive_duration"` // duration in minutes to automatically archive the thread after recent activity, can be set to: 60, 1440, 4320, 10080
-			Locked              bool   `json:"locked"`                // whether the thread is locked; when a thread is locked, only users with MANAGE_THREADS can unarchive it
-			Invitable           bool   `json:"invitable"`             // whether non-moderators can add other non-moderators to a thread; only available on private threads
-			RateLimitPerUser    *int   `json:"rate_limit_per_user"`   // amount of seconds a user has to wait before sending another message (0-21600); bots, as well as users with the permission manage_messages, manage_thread, or manage_channel, are unaffected
-		}{
-			Name:     fmt.Sprintf("%v", (*dm)["name"]),
-			Archived: archived,
-		}
-	case GuildText, GuildVoice, GuildCategory, GuildNews, GuildStore, GuildStageVoice:
-		payload = struct {
-			Name string          `json:"name"` // 1-100 character channel name
-			Icon base64.Encoding `json:"icon"` // base64 encoded icon
-		}{
-			Name: fmt.Sprintf("%v", (*dm)["name"]),
-			Icon: *icon,
-		}
-	}
-
-	resp, err := Rest.Request(http.MethodGet, fmt.Sprintf(modifyChannel, api, c.ID), &payload, reason)
-	if err != nil {
-		logging.Errorln(err)
-		return nil
-	}
-	defer func(Body io.ReadCloser) {
-		_ = Body.Close()
-	}(resp.Body)
-
-	var channel Channel
-	err = json.NewDecoder(resp.Body).Decode(&channel)
-	if err != nil {
-		logging.Errorln(err)
-		return nil
-	}
-
-	return &channel
-}
-
-// ModifyGuildChannelJSON - Requires the MANAGE_CHANNELS permission for the guild.
-//
-// Fires a Channel Update Gateway event.
-//
-// If modifying a category, individual Channel Update events will fire for each child channel that also changes.
-//
-// If modifying permission overwrites, the MANAGE_ROLES permission is required.
-//
-// Only permissions your bot has in the guild or channel can be allowed/denied (unless your bot has a MANAGE_ROLES overwrite in the channel).
-type ModifyGuildChannelJSON struct {
-	// All
-	Name                 string       `json:"name"`                  // 1-100 character channel name
-	Position             *int         `json:"position,omitempty"`    // the position of the channel in the left-hand listing
-	PermissionOverwrites *[]Overwrite `json:"permission_overwrites"` // channel or category-specific permissions
-
-	// Text
-	RateLimitPerUser *int `json:"rate_limit_per_user"` // amount of seconds a user has to wait before sending another message (0-21600); bots, as well as users with the permission manage_messages or manage_channel, are unaffected
-
-	// Text, News
-	Type                       ChannelType `json:"type,omitempty"`                // the type of channel; only conversion between text and news is supported and only in guilds with the "NEWS" feature
+	err := json.Unmarshal(fireGetRequest(u, nil, nil), &channel)
+
+	return &channel, err
+}
+
+// ModifyGroupDm - Fires a ChannelUpdate Gateway event.
+func (c *Channel) ModifyGroupDm(payload ModifyGroupDmJSON, reason *string) (*Channel, error) {
+	return c.modifyChannel(payload, reason)
+}
+
+type ModifyGroupDmJSON struct {
+	Name string `json:"name"` // 1-100 character channel name
+	Icon string `json:"icon"` // base64 encoded icon
+}
+
+func (c *Channel) ModifyGuildTextChannel(payload ModifyTextChannelJSON, reason *string) (*Channel, error) {
+	return c.modifyChannel(payload, reason)
+}
+
+func (c *Channel) ModifyGuildNewsChannel(payload ModifyNewsChannelJSON, reason *string) (*Channel, error) {
+	return c.modifyChannel(payload, reason)
+}
+
+func (c *Channel) ModifyThread(payload ModifyThreadJSON, reason *string) (*Channel, error) {
+	return c.modifyChannel(payload, reason)
+}
+
+func (c *Channel) ModifyGuildVoiceChannel(payload ModifyGuildVoiceChannelJSON, reason *string) (*Channel, error) {
+	return c.modifyChannel(payload, reason)
+}
+
+type ModifyAllChannelJSON struct {
+	Name                 string      `json:"name"`                  // 1-100 character channel name
+	Position             *int        `json:"position"`              // the position of the channel in the left-hand listing
+	PermissionOverwrites []Overwrite `json:"permission_overwrites"` // channel or category-specific permissions
+}
+
+type ModifyNewsChannelJSON struct {
+	ModifyAllChannelJSON
+
+	Type                       ChannelType `json:"type"`                          // the type of channel; only conversion between text and news is supported and only in guilds with the "NEWS" feature
 	Topic                      *string     `json:"topic"`                         // 0-1024 character channel topic
-	DefaultAutoArchiveDuration *int        `json:"default_auto_archive_duration"` // the default duration that the clients use (not the API) for newly created threads in the channel, in minutes, to automatically archive the thread after recent activity
-
-	// Text, News, Store
-	Nsfw *bool `json:"nsfw"` // whether the channel is nsfw
-
-	// Text, News, Store, Voice
-	ParentID *Snowflake `json:"parent_id"` // id of the new parent category for a channel
-
-	// Voice
-	Bitrate          *int             `json:"bitrate"`            // the bitrate (in bits) of the voice channel; 8000 to 96000 (128000 for VIP servers)
-	UserLimit        *int             `json:"user_limit"`         // the user limit of the voice channel; 0 refers to no limit, 1 to 99 refers to a user limit
+	Nsfw                       *bool       `json:"nsfw"`                          // whether the channel is nsfw
+	ParentID                   *Snowflake  `json:"parent_id"`                     // id of the new parent category for a channel
+	DefaultAutoArchiveDuration *uint64     `json:"default_auto_archive_duration"` // the default duration that the clients use (not the API) for newly created threads in the channel, in minutes, to automatically archive the thread after recent activity
+}
+
+type ModifyTextChannelJSON struct {
+	ModifyNewsChannelJSON
+
+	RateLimitPerUser *uint64 `json:"rate_limit_per_user"` // amount of seconds a user has to wait before sending another message (0-21600); bots, as well as users with the permission ManageMessages, or ManageChannels, are unaffected
+}
+
+type ModifyGuildVoiceChannelJSON struct {
+	ModifyAllChannelJSON
+
+	Bitrate          *uint64          `json:"bitrate"`            // the bitrate (in bits) of the voice channel; 8000 to 96000 (128000 for VIP servers)
+	UserLimit        *uint            `json:"user_limit"`         // the user limit of the voice channel; 0 refers to no limit, 1 to 99 refers to a user limit
+	ParentID         *Snowflake       `json:"parent_id"`          // id of the new parent category for a channel
 	RtcRegion        *string          `json:"rtc_region"`         // channel voice region id, automatic when set to null
 	VideoQualityMode VideoQualityMode `json:"video_quality_mode"` // the camera video quality mode of the voice channel
 }
 
-<<<<<<< HEAD
 // modifyChannel - Update a channel's settings. Returns a channel on success, and a 400 BAD REQUEST on invalid parameters. All JSON parameters are optional.
 func (c *Channel) modifyChannel(payload any, reason *string) (*Channel, error) {
 	// TODO: verify types on payload
@@ -574,8 +503,6 @@
 	return &channel, err
 }
 
-=======
->>>>>>> 1e02799e
 // ModifyThreadJSON - When setting archived to false, when locked is also false, only the SEND_MESSAGES permission is required.
 //
 // Otherwise, requires the MANAGE_THREADS permission. Fires a Thread Update Gateway event.
@@ -593,50 +520,60 @@
 
 // DeleteChannel - Delete a channel, or close a private message.
 //
-// Requires the MANAGE_CHANNELS permission for the guild, or MANAGE_THREADS if the channel is a thread.
-//
-// Deleting a category does not delete its child channels; they will have their parent_id removed and a Channel Update Gateway event will fire for each of them.
-//
-// Returns a channel object on success. Fires a Channel Delete Gateway event (or Thread Delete if the channel was a thread).
-//
-// Deleting a guild channel cannot be undone. Use this with caution, as it is impossible to undo this action when performed on a guild channel. In contrast, when used with a private message, it is possible to undo the action by opening a private message with the recipient again.
-//
-// For Community guilds, the Rules or Guidelines channel and the Community Updates channel cannot be deleted.
-//
-// This endpoint supports the X-Audit-Log-Reason header.
-func (c *Channel) DeleteChannel() (method, route string) {
-	return http.MethodDelete, fmt.Sprintf(deleteChannel, api, c.ID)
+// Requires the ManageChannels permission for the guild, or ManageThreads if the channel is a thread.
+//
+// Deleting a category does not delete its child channels; they will have their parent_id removed and a ChannelUpdate Gateway event will fire for each of them.
+//
+// Returns a channel object on success. Fires a ChannelDelete Gateway event (or ThreadDelete if the channel was a thread).
+//
+//	Deleting a guild channel cannot be undone. Use this with caution, as it is impossible to undo this action when performed on a guild channel. In contrast, when used with a private message, it is possible to undo the action by opening a private message with the recipient again.
+//
+//	For Community guilds, the Rules or Guidelines channel and the Community Updates channel cannot be deleted.
+//
+//	This endpoint supports the `X-Audit-Log-Reason` header.
+func (c *Channel) DeleteChannel(reason *string) error {
+	u := parseRoute(fmt.Sprintf(deleteChannel, api, c.ID.String()))
+
+	return fireDeleteRequest(u, reason)
 }
 
 // GetChannelMessages - Returns the messages for a channel.
 //
-// If operating on a guild channel, this endpoint requires the VIEW_CHANNEL permission to be present on the current user.
-//
-// If the current user is missing the 'READ_MESSAGE_HISTORY' permission in the channel then this will return no messages (since they cannot read the message history).
+// If operating on a guild channel, this endpoint requires the ViewChannel permission to be present on the current user.
+//
+// If the current user is missing the ReadMessageHistory permission in the channel then this will return no messages (since they cannot read the message history).
 //
 // Returns an array of message objects on success.
 //
 // SUPPORTS: "around : Snowflake"; "before : Snowflake"; "after : Snowflake"; "limit : int" ; nil
-func (c *Channel) GetChannelMessages(around *Snowflake, before *Snowflake, after *Snowflake, limit *int) (method, route string) {
-	var qsp []string
+//
+//	The before, after, and around keys are mutually exclusive, only one may be passed at a time.
+//
+// TODO: Check permissions; required ViewChannel and ReadMessageHistory
+func (c *Channel) GetChannelMessages(around *Snowflake, before *Snowflake, after *Snowflake, limit *int) ([]Message, error) {
+	u := parseRoute(fmt.Sprintf(getChannelMessages, api, c.ID.String()))
+
+	q := u.Query()
 	if around != nil {
-		qsp = append(qsp, aroundQsp+around.String())
+		q.Set("around", around.String())
 	}
 	if before != nil {
-		qsp = append(qsp, beforeQsp+before.String())
+		q.Set("before", before.String())
 	}
 	if after != nil {
-		qsp = append(qsp, afterQsp+after.String())
+		q.Set("after", after.String())
 	}
 	if limit != nil {
-		qsp = append(qsp, limitQsp+strconv.Itoa(*limit))
-	}
-	var q string
-	if len(qsp) > 0 {
-		q = "?" + strings.Join(qsp, "&")
-	}
-
-	return http.MethodGet, fmt.Sprintf(getChannelMessages, api, c.ID.String(), q)
+		q.Set("limit", strconv.Itoa(*limit))
+	}
+	if len(q) > 0 {
+		u.RawQuery = q.Encode()
+	}
+
+	var messages []Message
+	err := json.Unmarshal(fireGetRequest(u, nil, nil), &messages)
+
+	return messages, err
 }
 
 // GetChannelMessage - Returns a specific message in the channel.
@@ -644,32 +581,35 @@
 // If operating on a guild channel, this endpoint requires the 'READ_MESSAGE_HISTORY' permission to be present on the current user.
 //
 // Returns a message object on success
-func (c *Channel) GetChannelMessage(messageID string) (method, route string) {
-	return http.MethodGet, fmt.Sprintf(getChannelMessage, api, c.ID.String(), messageID)
+func (c *Channel) GetChannelMessage(messageID string) (*Message, error) {
+	u := parseRoute(fmt.Sprintf(getChannelMessage, api, c.ID.String(), messageID))
+
+	var message *Message
+	err := json.Unmarshal(fireGetRequest(u, nil, nil), &message)
+
+	return message, err
 }
 
 // CreateMessage - Post a message to a guild text or DM channel. Returns a message object.
 //
+//	Discord may strip certain characters from message content, like invalid unicode characters or characters which cause unexpected message formatting. If you are passing user-generated strings into message content, consider sanitizing the data to prevent unexpected behavior and utilizing allowed_mentions to prevent unexpected mentions.
+//
 // Fires a Message Create Gateway event.
 //
 // See message formatting for more information on how to properly format messages.
 //
 // Limitations
-//   - When operating on a guild channel, the current user must have the SEND_MESSAGES permission.
-//   - When sending a message with tts (text-to-speech) set to true, the current user must have the SEND_TTS_MESSAGES permission.
-//   - When creating a message as a reply to another message, the current user must have the READ_MESSAGE_HISTORY permission.
+//   - When operating on a guild channel, the current user must have the SendMessages permission.
+//   - When sending a message with tts (text-to-speech) set to true, the current user must have the SendTtsMessages permission.
+//   - When creating a message as a reply to another message, the current user must have the ReadMessageHistory permission.
 //   - The referenced message must exist and cannot be a system message.
 //   - The maximum request size when sending a message is 8 MB
 //   - For the embed object, you can set every field except type (it will be rich regardless of if you try to set it), provider, video, and any height, width, or proxy_url values for images.
 //   - Files can only be uploaded when using the multipart/form-data content type.
 //
-// You may create a message as a reply to another message.
-//
-// To do so, include a message_reference with a message_id.
-//
-// The channel_id and guild_id in the message_reference are optional, but will be validated if provided.
-//
-// Note that when sending a message, you must provide a value for at least one of content, embeds, or file.
+// You may create a message as a reply to another message. To do so, include a `message_reference` with a `message_id`. The `channel_id` and `guild_id` in the `message_reference` are optional, but will be validated if provided.
+//
+//	Note that when sending a message, you must provide a value for at least one of content, embeds, or file.
 //
 // For a file attachment, the Content-Disposition subpart header MUST contain a filename parameter.
 //
@@ -682,11 +622,17 @@
 // You can pass a stringified JSON body as a form value as payload_json instead.
 //
 // If you supply a payload_json form value, all fields except for file fields will be ignored in the form data.
-func (c *Channel) CreateMessage() (method, route string) {
-	return http.MethodPost, fmt.Sprintf(createMessage, api, c.ID)
+func (c *Channel) CreateMessage(payload CreateMessageJSON) (*Message, error) {
+	u := parseRoute(fmt.Sprintf(createMessage, api, c.ID.String()))
+
+	var message *Message
+	err := json.Unmarshal(firePostRequest(u, payload, nil), &message)
+
+	return message, err
 }
 
 // CreateMessageJSON - JSON payload structure
+// TODO: files[n]
 type CreateMessageJSON struct {
 	Content          string           `json:"content"`           // the message contents (up to 2000 characters)
 	TTS              bool             `json:"tts"`               // true if this is a TTS message
@@ -707,8 +653,13 @@
 // Returns a message object.
 //
 //goland:noinspection SpellCheckingInspection
-func (c *Channel) CrosspostMessage(messageID string) (method, route string) {
-	return http.MethodPost, fmt.Sprintf(crosspostMessage, api, c.ID.String(), messageID)
+func (c *Channel) CrosspostMessage(messageID string) (*Message, error) {
+	u := parseRoute(fmt.Sprintf(crosspostMessage, api, c.ID.String(), messageID))
+
+	var message *Message
+	err := json.Unmarshal(firePostRequest(u, nil, nil), &message)
+
+	return message, err
 }
 
 // CreateReaction - Create a reaction for the message.
@@ -722,8 +673,10 @@
 // The emoji must be URL Encoded or the request will fail with 10014: Unknown Emoji.
 //
 // To use custom emoji, you must encode it in the format name:id with the emoji name and emoji id.
-func (c *Channel) CreateReaction(messageID Snowflake, emoji string) (method, route string) {
-	return http.MethodPut, fmt.Sprintf(createReaction, api, c.ID.String(), messageID.String(), url.QueryEscape(emoji))
+func (c *Channel) CreateReaction(messageID Snowflake, emoji string) {
+	u := parseRoute(fmt.Sprintf(createReaction, api, c.ID.String(), messageID.String(), url.QueryEscape(emoji)))
+
+	_ = firePutRequest(u, nil, nil)
 }
 
 // DeleteOwnReaction - Delete a reaction the current user has made for the message.
@@ -733,8 +686,10 @@
 // The emoji must be URL Encoded or the request will fail with 10014: Unknown Emoji.
 //
 // To use custom emoji, you must encode it in the format name:id with the emoji name and emoji id.
-func (c *Channel) DeleteOwnReaction(messageID Snowflake, emoji string) (method, route string) {
-	return http.MethodDelete, fmt.Sprintf(deleteOwnReaction, api, c.ID.String(), messageID.String(), url.QueryEscape(emoji))
+func (c *Channel) DeleteOwnReaction(messageID Snowflake, emoji string) error {
+	u := parseRoute(fmt.Sprintf(deleteOwnReaction, api, c.ID.String(), messageID.String(), url.QueryEscape(emoji)))
+
+	return fireDeleteRequest(u, nil)
 }
 
 // DeleteUserReaction - Deletes another user's reaction.
@@ -744,8 +699,10 @@
 // Returns a 204 empty response on success. The emoji must be URL Encoded or the request will fail with 10014: Unknown Emoji.
 //
 // To use custom emoji, you must encode it in the format name:id with the emoji name and emoji id.
-func (c *Channel) DeleteUserReaction(messageID Snowflake, emoji string, userID Snowflake) (method, route string) {
-	return http.MethodDelete, fmt.Sprintf(deleteUserReaction, api, c.ID.String(), messageID.String(), url.QueryEscape(emoji), userID.String())
+func (c *Channel) DeleteUserReaction(messageID Snowflake, emoji string, userID Snowflake) error {
+	u := parseRoute(fmt.Sprintf(deleteUserReaction, api, c.ID.String(), messageID.String(), url.QueryEscape(emoji), userID.String()))
+
+	return fireDeleteRequest(u, nil)
 }
 
 // GetReactions - Get a list of users that reacted with this emoji.
@@ -757,19 +714,24 @@
 // To use custom emoji, you must encode it in the format name:id with the emoji name and emoji id.
 //
 // OPTS SUPPORTS: "after : Snowflake"; "limit : int", nil
-func (c *Channel) GetReactions(messageID Snowflake, emoji string, after *Snowflake, limit *int) (method, route string) {
-	var qsp []string
+func (c *Channel) GetReactions(messageID Snowflake, emoji string, after *Snowflake, limit *int) ([]User, error) {
+	u := parseRoute(fmt.Sprintf(getReactions, api, c.ID.String(), messageID.String(), url.QueryEscape(emoji)))
+
+	q := u.Query()
 	if after != nil {
-		qsp = append(qsp, afterQsp+after.String())
+		q.Set("after", after.String())
 	}
 	if limit != nil {
-		qsp = append(qsp, limitQsp+strconv.Itoa(*limit))
-	}
-	var q string
-	if len(qsp) > 0 {
-		q = "?" + strings.Join(qsp, "&")
-	}
-	return http.MethodGet, fmt.Sprintf(getReactions, api, c.ID.String(), messageID.String(), url.QueryEscape(emoji), q)
+		q.Set("limit", strconv.Itoa(*limit))
+	}
+	if len(q) > 0 {
+		u.RawQuery = q.Encode()
+	}
+
+	var users []User
+	err := json.Unmarshal(fireGetRequest(u, nil, nil), &users)
+
+	return users, err
 }
 
 // DeleteAllReactions - Deletes all reactions on a message.
@@ -777,8 +739,10 @@
 // This endpoint requires the 'MANAGE_MESSAGES' permission to be present on the current user.
 //
 // Fires a Message Reaction Remove All Gateway event.
-func (c *Channel) DeleteAllReactions(messageID Snowflake) (method, route string) {
-	return http.MethodDelete, fmt.Sprintf(deleteAllReactions, api, c.ID.String(), messageID.String())
+func (c *Channel) DeleteAllReactions(messageID Snowflake) error {
+	u := parseRoute(fmt.Sprintf(deleteAllReactions, api, c.ID.String(), messageID.String()))
+
+	return fireDeleteRequest(u, nil)
 }
 
 // DeleteAllReactionsForEmoji - Deletes all the reactions for a given emoji on a message.
@@ -790,8 +754,10 @@
 // The emoji must be URL Encoded or the request will fail with 10014: Unknown Emoji.
 //
 // To use custom emoji, you must encode it in the format name:id with the emoji name and emoji id.
-func (c *Channel) DeleteAllReactionsForEmoji(messageID Snowflake, emoji string) (method, route string) {
-	return http.MethodDelete, fmt.Sprintf(deleteAllReactionsForEmoji, api, c.ID.String(), messageID.String(), url.QueryEscape(emoji))
+func (c *Channel) DeleteAllReactionsForEmoji(messageID Snowflake, emoji string) error {
+	u := parseRoute(fmt.Sprintf(deleteAllReactionsForEmoji, api, c.ID.String(), messageID.String(), url.QueryEscape(emoji)))
+
+	return fireDeleteRequest(u, nil)
 }
 
 // EditMessage - Edit a previously sent message.
@@ -808,19 +774,28 @@
 // Returns a message object.
 //
 // Fires a Message Update Gateway event.
-func (c *Channel) EditMessage(messageID string) (method, route string) {
-	return http.MethodPatch, fmt.Sprintf(editMessage, api, c.ID.String(), messageID)
+func (c *Channel) EditMessage(messageID string, payload EditMessageJSON) (*Message, error) {
+	u := parseRoute(fmt.Sprintf(editMessage, api, c.ID.String(), messageID))
+
+	var message *Message
+	err := json.Unmarshal(firePatchRequest(u, payload, nil), &message)
+
+	return message, err
 }
 
 // EditMessageJSON - JSON payload structure
+//
+// All parameters are optional and nullable.
+//
+// TODO: files[n]
 type EditMessageJSON struct {
-	Content         string          `json:"content"`
-	Embeds          []Embed         `json:"embeds"`
-	Flags           int             `json:"flags"`
-	AllowedMentions AllowedMentions `json:"allowed_mentions"`
-	Components      []Component     `json:"components"`
-	PayloadJson     string          `json:"payload_json"`
-	Attachments     []Attachment    `json:"attachments"`
+	Content         *string          `json:"content,omitempty"`
+	Embeds          []*Embed         `json:"embeds,omitempty"`
+	Flags           *int             `json:"flags,omitempty"`
+	AllowedMentions *AllowedMentions `json:"allowed_mentions,omitempty"`
+	Components      []*Component     `json:"components,omitempty"`
+	PayloadJson     *string          `json:"payload_json,omitempty"`
+	Attachments     []*Attachment    `json:"attachments,omitempty"`
 }
 
 // DeleteMessage - Delete a message.
@@ -829,11 +804,13 @@
 //
 // Returns a 204 empty response on success.
 //
-// Fires a Message Delete Gateway event.
+// Fires a MessageDelete Gateway event.
 //
 // This endpoint supports the "X-Audit-Log-Reason" header.
-func (c *Channel) DeleteMessage(messageID string) (method, route string) {
-	return http.MethodDelete, fmt.Sprintf(deleteMessage, api, c.ID.String(), messageID)
+func (c *Channel) DeleteMessage(messageID string, reason *string) error {
+	u := parseRoute(fmt.Sprintf(deleteMessage, api, c.ID.String(), messageID))
+
+	return fireDeleteRequest(u, reason)
 }
 
 // BulkDeleteMessages - Delete multiple messages in a single request.
@@ -848,7 +825,6 @@
 // This endpoint will not delete messages older than 2 weeks, and will fail with a 400 BAD REQUEST if any message provided is older than that or if any duplicate message IDs are provided.
 //
 // This endpoint supports the "X-Audit-Log-Reason" header.
-<<<<<<< HEAD
 func (c *Channel) BulkDeleteMessages(payload BulkDeleteJSON, reason *string) error {
 	if len(payload.Messages) < 2 || len(payload.Messages) > 100 {
 		return errors.New("you can only bulk delete >= 2 && <= 100 messages at a time")
@@ -864,10 +840,6 @@
 	_ = firePostRequest(u, payload, reason)
 
 	return nil
-=======
-func (c *Channel) BulkDeleteMessages() (method, route string) {
-	return http.MethodPost, fmt.Sprintf(bulkDeleteMessages, api, c.ID.String())
->>>>>>> 1e02799e
 }
 
 // BulkDeleteJSON - JSON payload structure
@@ -888,15 +860,17 @@
 // For more information about permissions, see permissions.
 //
 // This endpoint supports the "X-Audit-Log-Reason" header.
-func (c *Channel) EditChannelPermissions(overwriteID Snowflake) (method, route string) {
-	return http.MethodPut, fmt.Sprintf(editChannelPermissions, api, c.ID.String(), overwriteID.String())
+func (c *Channel) EditChannelPermissions(overwriteID Snowflake, payload EditChannelPermissionsJSON, reason *string) {
+	u := parseRoute(fmt.Sprintf(editChannelPermissions, api, c.ID.String(), overwriteID.String()))
+
+	_ = firePutRequest(u, payload, reason)
 }
 
 // EditChannelPermissionsJSON - JSON payload structure
 type EditChannelPermissionsJSON struct {
-	Allow *string        `json:"allow,omitempty"`
-	Deny  *string        `json:"deny,omitempty"`
-	Type  PermissionType `json:"type"`
+	Allow *string        `json:"allow,omitempty"` // the bitwise value of all allowed permissions (default "0")
+	Deny  *string        `json:"deny,omitempty"`  // the bitwise value of all disallowed permissions (default "0")
+	Type  PermissionType `json:"type"`            // 0 for a role or 1 for a member
 }
 
 // GetChannelInvites - Returns a list of invite objects (with invite metadata) for the channel.
@@ -904,8 +878,13 @@
 // Only usable for guild channels.
 //
 // Requires the ManageChannels permission.
-func (c *Channel) GetChannelInvites() (method, route string) {
-	return http.MethodPut, fmt.Sprintf(getChannelInvites, api, c.ID.String())
+func (c *Channel) GetChannelInvites() ([]Invite, error) {
+	u := parseRoute(fmt.Sprintf(getChannelInvites, api, c.ID.String()))
+
+	var invites []Invite
+	err := json.Unmarshal(fireGetRequest(u, nil, nil), &invites)
+
+	return invites, err
 }
 
 // CreateChannelInvite - Create a new invite object for the channel.
@@ -921,19 +900,24 @@
 // Returns an Invite object. Fires an Invite Create Gateway event.
 //
 // This endpoint supports the X-Audit-Log-Reason header.
-func (c *Channel) CreateChannelInvite() (method, route string) {
-	return http.MethodPost, fmt.Sprintf(getChannelInvites, api, c.ID.String())
-}
-
-// CreateChannelJSON - JSON payload structure
-type CreateChannelJSON struct {
+func (c *Channel) CreateChannelInvite(payload CreateChannelInviteJSON, reason *string) (*Invite, error) {
+	u := parseRoute(fmt.Sprintf(getChannelInvites, api, c.ID.String()))
+
+	var invite *Invite
+	err := json.Unmarshal(firePostRequest(u, payload, reason), &invite)
+
+	return invite, err
+}
+
+// CreateChannelInviteJSON - JSON payload structure
+type CreateChannelInviteJSON struct {
 	MaxAge              uint64           `json:"max_age"`               // duration of invite in seconds before expiry, or 0 for never. between 0 and 604800 (7 days)
 	MaxUses             int              `json:"max_uses"`              // max number of uses or 0 for unlimited. between 0 and 100
 	Temporary           bool             `json:"temporary"`             // whether this invite only grants temporary membership
 	Unique              bool             `json:"unique"`                // if true, don't try to reuse a similar invite (useful for creating many unique one time use invites)
 	TargetType          InviteTargetType `json:"target_type"`           // the type of target for this voice channel invite
 	TargetUserID        Snowflake        `json:"target_user_id"`        // the id of the user whose stream to display for this invite, required if target_type is 1, the user must be streaming in the channel
-	TargetApplicationID Snowflake        `json:"target_application_id"` // the id of the embedded application to open for this invite, required if target_type is 2, the application must have the EMBEDDED flag
+	TargetApplicationID Snowflake        `json:"target_application_id"` // the id of the embedded application to open for this invite, required if target_type is 2, the application must have the Embedded flag
 }
 
 // DeleteChannelPermission - Delete a channel permission overwrite for a user or role in a channel.
@@ -947,8 +931,10 @@
 // # For more information about permissions, see permissions
 //
 // This endpoint supports the "X-Audit-Log-Reason" header.
-func (c *Channel) DeleteChannelPermission(overwriteID Snowflake) (method, route string) {
-	return http.MethodDelete, fmt.Sprintf(deleteChannelPermission, api, c.ID.String(), overwriteID.String())
+func (c *Channel) DeleteChannelPermission(overwriteID Snowflake, reason *string) error {
+	u := parseRoute(fmt.Sprintf(deleteChannelPermission, api, c.ID.String(), overwriteID.String()))
+
+	return fireDeleteRequest(u, reason)
 }
 
 // FollowNewsChannel - Follow a News Channel to send messages to a target channel.
@@ -956,8 +942,13 @@
 // Requires the ManageWebhooks permission in the target channel.
 //
 // Returns a followed channel object.
-func (c *Channel) FollowNewsChannel() (method, route string) {
-	return http.MethodPost, fmt.Sprintf(followNewsChannel, api, c.ID.String())
+func (c *Channel) FollowNewsChannel(payload FollowNewsChannelJSON) (*FollowedChannel, error) {
+	u := parseRoute(fmt.Sprintf(followNewsChannel, api, c.ID.String()))
+
+	var followedChannel *FollowedChannel
+	err := json.Unmarshal(firePostRequest(u, payload, nil), &followedChannel)
+
+	return followedChannel, err
 }
 
 // FollowNewsChannelJSON - JSON payload structure
@@ -973,13 +964,20 @@
 // Returns a 204 empty response on success.
 //
 // Fires a Typing Start Gateway event.
-func (c *Channel) TriggerTypingIndicator() (method, route string) {
-	return http.MethodPost, fmt.Sprintf(triggerTypingIndicator, api, c.ID.String())
+func (c *Channel) TriggerTypingIndicator() {
+	u := parseRoute(fmt.Sprintf(triggerTypingIndicator, api, c.ID.String()))
+
+	_ = firePostRequest(u, nil, nil)
 }
 
 // GetPinnedMessages - Returns all pinned messages in the channel as an array of message objects.
-func (c *Channel) GetPinnedMessages() (method, route string) {
-	return http.MethodPost, fmt.Sprintf(getPinnedMessages, api, c.ID.String())
+func (c *Channel) GetPinnedMessages() ([]Message, error) {
+	u := parseRoute(fmt.Sprintf(getPinnedMessages, api, c.ID.String()))
+
+	var messages []Message
+	err := json.Unmarshal(fireGetRequest(u, nil, nil), &messages)
+
+	return messages, err
 }
 
 // PinMessage - Pin a message in a channel.
@@ -991,8 +989,10 @@
 //	The max pinned messages is 50.
 //
 //	This endpoint supports the X-Audit-Log-Reason header.
-func (c *Channel) PinMessage(messageID Snowflake) (method, route string) {
-	return http.MethodPut, fmt.Sprintf(pinMessage, api, c.ID.String(), messageID.String())
+func (c *Channel) PinMessage(messageID Snowflake, reason *string) {
+	u := parseRoute(fmt.Sprintf(pinMessage, api, c.ID.String(), messageID.String()))
+
+	_ = firePutRequest(u, nil, reason)
 }
 
 // UnpinMessage - Unpin a message in a channel.
@@ -1002,43 +1002,56 @@
 // Returns a 204 empty response on success.
 //
 //	This endpoint supports the X-Audit-Log-Reason header.
-func (c *Channel) UnpinMessage(messageID Snowflake) (method, route string) {
-	return http.MethodDelete, fmt.Sprintf(unpinMessage, api, c.ID.String(), messageID.String())
+func (c *Channel) UnpinMessage(messageID Snowflake, reason *string) error {
+	u := parseRoute(fmt.Sprintf(unpinMessage, api, c.ID.String(), messageID.String()))
+
+	return fireDeleteRequest(u, reason)
 }
 
 // GroupDmAddRecipient - Adds a recipient to a Group DM using their access token.
 //
 // REQUIRES: gdm.join SCOPE
-func (c *Channel) GroupDmAddRecipient(userID Snowflake) (method, route string) {
-	return http.MethodPut, fmt.Sprintf(groupDmAddRecipient, api, c.ID.String(), userID.String())
+func (c *Channel) GroupDmAddRecipient(userID Snowflake, payload GroupDmAddRecipientJSON) {
+	u := parseRoute(fmt.Sprintf(groupDmAddRecipient, api, c.ID.String(), userID.String()))
+
+	_ = firePutRequest(u, payload, nil)
 }
 
 // GroupDmAddRecipientJSON - JSON payload structure
+//
+// IMPORTANT: requires a Bearer token for the user
 type GroupDmAddRecipientJSON struct {
 	AccessToken string `json:"access_token"` // access token of a user that has granted your app the gdm.join scope
 	Nick        string `json:"nick"`         // nickname of the user being added
 }
 
 // GroupDmRemoveRecipient - Removes a recipient from a Group DM.
-func (c *Channel) GroupDmRemoveRecipient(userID Snowflake) (method, route string) {
-	return http.MethodDelete, fmt.Sprintf(groupDmRemoveRecipient, api, c.ID.String(), userID.String())
+func (c *Channel) GroupDmRemoveRecipient(userID Snowflake) error {
+	u := parseRoute(fmt.Sprintf(groupDmRemoveRecipient, api, c.ID.String(), userID.String()))
+
+	return fireDeleteRequest(u, nil)
 }
 
 // StartThreadWithMessage - Creates a new thread from an existing message.
 //
 // Returns a channel on success, and a 400 BAD REQUEST on invalid parameters.
 //
-// Fires a Thread Create Gateway event.
-//
-// When called on a GuildText channel, creates a GuildPublicThread.
-//
-// When called on a GuildNews channel, creates a GuildNewsThread.
-//
-// The id of the created thread will be the same as the id of the message, and as such a message can only have a single thread created from it.
+// Fires a ThreadCreate Gateway event.
+//
+// When called on a GuildText channel, creates a GuildPublicThread. When called on a GuildNews channel, creates a GuildNewsThread.
+//
+// Does not work on a GuildForum channel.
+//
+// The id of the created thread will be the same as the id of the source message, and as such a message can only have a single thread created from it.
 //
 //	This endpoint supports the X-Audit-Log-Reason header.
-func (c *Channel) StartThreadWithMessage(messageID Snowflake) (method, route string) {
-	return http.MethodPost, fmt.Sprintf(startThreadWithMessage, api, c.ID.String(), messageID.String())
+func (c *Channel) StartThreadWithMessage(messageID Snowflake, payload StartThreadWithMessageJSON, reason *string) (*Channel, error) {
+	u := parseRoute(fmt.Sprintf(startThreadWithMessage, api, c.ID.String(), messageID.String()))
+
+	var channel Channel
+	err := json.Unmarshal(firePostRequest(u, payload, reason), &channel)
+
+	return &channel, err
 }
 
 // StartThreadWithMessageJSON - JSON payload structure
@@ -1054,13 +1067,18 @@
 //
 // Returns a channel on success, and a 400 BAD REQUEST on invalid parameters.
 //
-// Fires a Thread Create Gateway event.
+// Fires a ThreadCreate Gateway event.
 //
 //	This endpoint supports the X-Audit-Log-Reason header.
 //
-// * Creating a private thread requires the server to be boosted. The guild features will indicate if that is possible for the guild.
-func (c *Channel) StartThreadWithoutMessage() (method, route string) {
-	return http.MethodPost, fmt.Sprintf(startThreadWithoutMessage, api, c.ID.String())
+// * Creating a GuildPrivateThread requires the server to be boosted. The GuildFeatures will indicate if that is possible for the guild.
+func (c *Channel) StartThreadWithoutMessage(payload StartThreadWithoutMessageJSON, reason *string) (*Channel, error) {
+	u := parseRoute(fmt.Sprintf(startThreadWithoutMessage, api, c.ID.String()))
+
+	var channel Channel
+	err := json.Unmarshal(firePostRequest(u, payload, reason), &channel)
+
+	return &channel, err
 }
 
 // StartThreadWithoutMessageJSON - JSON payload structure
@@ -1072,64 +1090,129 @@
 	RateLimitPerUser    *uint64     `json:"rate_limit_per_user,omitempty"` // amount of seconds a user has to wait before sending another message (0-21600)
 }
 
+// StartThreadInForumChannel
+//
+// Creates a new thread in a forum channel, and sends a message within the created thread. Returns a Channel, with a nested Message object, on success, and a 400 BAD REQUEST on invalid parameters. Fires a ThreadCreate and Message Create Gateway event.
+//
+//	The type of the created thread is GuildPublicThread.
+//	See message formatting for more information on how to properly format messages.
+//	The current user must have the SendMessages permission (CreatePublicThreads is ignored).
+//	The maximum request size when sending a message is 8MiB.
+//	For the embed object, you can set every field except type (it will be rich regardless of if you try to set it), provider, video, and any height, width, or proxy_url values for images.
+//	Examples for file uploads are available in Uploading Files.
+//	Files must be attached using a multipart/form-data body as described in Uploading Files.
+//	Note that when sending a message, you must provide a value for at least one of content, embeds, or files[n].
+//
+//	Discord may strip certain characters from message content, like invalid unicode characters or characters which cause unexpected message formatting. If you are passing user-generated strings into message content, consider sanitizing the data to prevent unexpected behavior and utilizing allowed_mentions to prevent unexpected mentions.
+//
+//	This endpoint supports the X-Audit-Log-Reason header.
+func (c *Channel) StartThreadInForumChannel(payload StartThreadWithoutMessageJSON, reason *string) (*Channel, error) {
+	u := parseRoute(fmt.Sprintf(startThreadInForumChannel, api, c.ID.String()))
+
+	var channel Channel
+	err := json.Unmarshal(firePostRequest(u, payload, reason), &channel)
+
+	return &channel, err
+}
+
+// StartThreadInForumJSON - JSON payload structure
+type StartThreadInForumJSON struct {
+	Name                string                   `json:"name"`                          // 1-100 character channel name
+	AutoArchiveDuration uint64                   `json:"auto_archive_duration"`         // duration in minutes to automatically archive the thread after recent activity, can be set to: 60, 1440, 4320, 10080
+	RateLimitPerUser    *uint64                  `json:"rate_limit_per_user,omitempty"` // amount of seconds a user has to wait before sending another message (0-21600)
+	Message             ForumThreadMessageParams `json:"message"`                       // contents of the first message in the forum thread
+}
+
+// ForumThreadMessageParams - JSON for starting a new forum thread
+//
+// TODO: files[n]
+type ForumThreadMessageParams struct {
+	Content         string          `json:"content"`          // the message contents (up to 2000 characters)
+	Embeds          []Embed         `json:"embeds"`           // embedded rich content (up to 6000 characters)
+	AllowedMentions AllowedMentions `json:"allowed_mentions"` // allowed mentions for the message
+	Components      []Component     `json:"components"`       // the components to include with the message
+	StickerIDs      []Snowflake     `json:"sticker_ids"`      // IDs of up to 3 stickers in the server to send in the message
+	PayloadJson     string          `json:"payload_json"`     // JSON encoded body of non-file params
+	Attachments     []Attachment    `json:"attachments"`      // attachment objects with filename and description
+	Flags           MessageFlags    `json:"flags"`            // message flags combined as a bitfield (only SUPPRESS_EMBEDS can be set)
+}
+
 // JoinThread - Adds the current user to a thread.
 //
 // Also requires the thread is not archived.
 //
 // Returns a 204 empty response on success.
 //
+// Fires a ThreadMembersUpdate Gateway event.
+func (c *Channel) JoinThread() {
+	u := parseRoute(fmt.Sprintf(joinThread, api, c.ID.String()))
+
+	_ = firePutRequest(u, nil, nil)
+}
+
+// AddThreadMember - Adds another member to a thread.
+//
+// Requires the ability to send messages in the thread.
+//
+// Also requires the thread is not archived.
+//
+// Returns a 204 empty response if the member is successfully added or was already a member of the thread.
+//
 // Fires a Thread Members Update Gateway event.
-func (c *Channel) JoinThread() (method, route string) {
-	return http.MethodPut, fmt.Sprintf(joinThread, api, c.ID.String())
-}
-
-// AddThreadMember - Adds another member to a thread.
-//
-// Requires the ability to send messages in the thread.
+func (c *Channel) AddThreadMember(userID Snowflake) {
+	u := parseRoute(fmt.Sprintf(addThreadMember, api, c.ID.String(), userID.String()))
+
+	_ = firePutRequest(u, nil, nil)
+}
+
+// LeaveThread - Removes the current user from a thread.
 //
 // Also requires the thread is not archived.
 //
-// Returns a 204 empty response if the member is successfully added or was already a member of the thread.
+// Returns a 204 empty response on success.
+//
+// Fires a ThreadMembersUpdate Gateway event.
+func (c *Channel) LeaveThread() error {
+	u := parseRoute(fmt.Sprintf(leaveThread, api, c.ID.String()))
+
+	return fireDeleteRequest(u, nil)
+}
+
+// RemoveThreadMember - Removes another member from a thread.
+//
+// Requires the ManageThreads permission, or the creator of the thread if it is a GuildPrivateThread.
+//
+// Also requires the thread is not archived.
+//
+// Returns a 204 empty response on success.
 //
 // Fires a Thread Members Update Gateway event.
-func (c *Channel) AddThreadMember(userID Snowflake) (method, route string) {
-	return http.MethodPut, fmt.Sprintf(addThreadMember, api, c.ID.String(), userID.String())
-}
-
-// LeaveThread - Removes the current user from a thread.
-//
-// Also requires the thread is not archived.
-//
-// Returns a 204 empty response on success.
-//
-// Fires a Thread Members Update Gateway event.
-func (c *Channel) LeaveThread() (method, route string) {
-	return http.MethodDelete, fmt.Sprintf(leaveThread, api, c.ID.String())
-}
-
-// RemoveThreadMember - Removes another member from a thread.
-//
-// Requires the ManageThreads permission, or the creator of the thread if it is a GuildPrivateThread.
-//
-// Also requires the thread is not archived.
-//
-// Returns a 204 empty response on success.
-//
-// Fires a Thread Members Update Gateway event.
-func (c *Channel) RemoveThreadMember(userID Snowflake) (method, route string) {
-	return http.MethodDelete, fmt.Sprintf(removeThreadMember, api, c.ID.String(), userID.String())
+func (c *Channel) RemoveThreadMember(userID Snowflake) error {
+	u := parseRoute(fmt.Sprintf(removeThreadMember, api, c.ID.String(), userID.String()))
+
+	return fireDeleteRequest(u, nil)
 }
 
 // GetThreadMember - Returns a thread member object for the specified user if they are a member of the thread, returns a 404 response otherwise.
-func (c *Channel) GetThreadMember(userID Snowflake) (method, route string) {
-	return http.MethodGet, fmt.Sprintf(getThreadMember, api, c.ID.String(), userID.String())
+func (c *Channel) GetThreadMember(userID Snowflake) (*ThreadMember, error) {
+	u := parseRoute(fmt.Sprintf(getThreadMember, api, c.ID.String(), userID.String()))
+
+	var threadMember *ThreadMember
+	err := json.Unmarshal(fireGetRequest(u, nil, nil), &threadMember)
+
+	return threadMember, err
 }
 
 // ListThreadMembers - Returns array of thread members objects that are members of the thread.
 //
 // This endpoint is restricted according to whether the GuildMembers Privileged Intent is enabled for your application.
-func (c *Channel) ListThreadMembers() (method, route string) {
-	return http.MethodGet, fmt.Sprintf(listThreadMembers, api, c.ID.String())
+func (c *Channel) ListThreadMembers() ([]ThreadMember, error) {
+	u := parseRoute(fmt.Sprintf(listThreadMembers, api, c.ID.String()))
+
+	var threadMembers []ThreadMember
+	err := json.Unmarshal(fireGetRequest(u, nil, nil), &threadMembers)
+
+	return threadMembers, err
 }
 
 // ListPublicArchivedThreads - Returns archived threads in the channel that are public.
@@ -1141,19 +1224,30 @@
 // Threads are ordered by archive_timestamp, in descending order.
 //
 // Requires the ReadMessageHistory permission.
-func (c *Channel) ListPublicArchivedThreads(before *time.Time, limit *int) (method, route string) {
-	var qsp []string
+func (c *Channel) ListPublicArchivedThreads(before *time.Time, limit *int) (*ThreadListResponse, error) {
+	u := parseRoute(fmt.Sprintf(listPublicArchivedThreads, api, c.ID.String()))
+
+	q := u.Query()
 	if before != nil {
-		qsp = append(qsp, beforeQsp+before.Format(time.RFC3339))
+		q.Set("before", before.String())
 	}
 	if limit != nil {
-		qsp = append(qsp, limitQsp+strconv.Itoa(*limit))
-	}
-	var q string
-	if len(qsp) > 0 {
-		q = "?" + strings.Join(qsp, "&")
-	}
-	return http.MethodGet, fmt.Sprintf(listPublicArchivedThreads, api, c.ID.String(), q)
+		q.Set("limit", strconv.Itoa(*limit))
+	}
+	if len(q) > 0 {
+		u.RawQuery = q.Encode()
+	}
+
+	var threadListResponse *ThreadListResponse
+	err := json.Unmarshal(fireGetRequest(u, nil, nil), &threadListResponse)
+
+	return threadListResponse, err
+}
+
+type ThreadListResponse struct {
+	Threads []Channel      `json:"threads"`            // the archived threads
+	Members []ThreadMember `json:"members"`            // a thread member object for each returned thread the current user has joined
+	HasMore bool           `json:"has_more,omitempty"` // whether there are potentially additional threads that could be returned on a subsequent call
 }
 
 // ListPrivateArchivedThreads - Returns archived threads in the channel that are of type GuildPrivateThread.
@@ -1161,19 +1255,24 @@
 // Threads are ordered by archive_timestamp, in descending order.
 //
 // Requires both the READ_MESSAGE_HISTORY and MANAGE_THREADS permissions.
-func (c *Channel) ListPrivateArchivedThreads(before *time.Time, limit *int) (method, route string) {
-	var qsp []string
+func (c *Channel) ListPrivateArchivedThreads(before *time.Time, limit *int) (*ThreadListResponse, error) {
+	u := parseRoute(fmt.Sprintf(listPrivateArchivedThreads, api, c.ID.String()))
+
+	q := u.Query()
 	if before != nil {
-		qsp = append(qsp, beforeQsp+before.Format(time.RFC3339))
+		q.Set("before", before.String())
 	}
 	if limit != nil {
-		qsp = append(qsp, limitQsp+strconv.Itoa(*limit))
-	}
-	var q string
-	if len(qsp) > 0 {
-		q = "?" + strings.Join(qsp, "&")
-	}
-	return http.MethodGet, fmt.Sprintf(listPrivateArchivedThreads, api, c.ID.String(), q)
+		q.Set("limit", strconv.Itoa(*limit))
+	}
+	if len(q) > 0 {
+		u.RawQuery = q.Encode()
+	}
+
+	var threadListResponse *ThreadListResponse
+	err := json.Unmarshal(fireGetRequest(u, nil, nil), &threadListResponse)
+
+	return threadListResponse, err
 }
 
 // ListJoinedPrivateArchivedThreads - Returns archived threads in the channel that are of type GuildPrivateThread, and the user has joined.
@@ -1181,24 +1280,22 @@
 // Threads are ordered by their id, in descending order.
 //
 // Requires the READ_MESSAGE_HISTORY permission.
-func (c *Channel) ListJoinedPrivateArchivedThreads(before *Snowflake, limit *int) (method, route string) {
-	var qsp []string
+func (c *Channel) ListJoinedPrivateArchivedThreads(before *Snowflake, limit *int) (*ThreadListResponse, error) {
+	u := parseRoute(fmt.Sprintf(listJoinedPrivateArchivedThreads, api, c.ID.String()))
+
+	q := u.Query()
 	if before != nil {
-		qsp = append(qsp, beforeQsp+before.String())
+		q.Set("before", before.String())
 	}
 	if limit != nil {
-		qsp = append(qsp, limitQsp+strconv.Itoa(*limit))
-	}
-	var q string
-	if len(qsp) > 0 {
-		q = "?" + strings.Join(qsp, "&")
-	}
-	return http.MethodGet, fmt.Sprintf(listJoinedPrivateArchivedThreads, api, c.ID.String(), q)
-}
-
-// ListArchivedThreadsResponse - JSON payload structure
-type ListArchivedThreadsResponse struct {
-	Threads []Channel      `json:"threads"`  // the public, archived threads
-	Members []ThreadMember `json:"members"`  // a thread member object for each returned thread the current user has joined
-	HasMore bool           `json:"has_more"` // whether there are potentially additional threads that could be returned on a subsequent call
+		q.Set("limit", strconv.Itoa(*limit))
+	}
+	if len(q) > 0 {
+		u.RawQuery = q.Encode()
+	}
+
+	var threadListResponse *ThreadListResponse
+	err := json.Unmarshal(fireGetRequest(u, nil, nil), &threadListResponse)
+
+	return threadListResponse, err
 }